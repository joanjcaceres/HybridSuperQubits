--- conflicted
+++ resolved
@@ -20,9 +20,5 @@
 scipy       = ">=1.5,<=1.13.1"
 matplotlib  = ">=3.8"
 tqdm        = ">=4.66"
-<<<<<<< HEAD
-qutip       = ">=5.1"
-=======
 qutip       = "*"
-scqubits    = ">=4.3"
->>>>>>> 4534fd2d
+scqubits    = ">=4.3"